--- conflicted
+++ resolved
@@ -239,11 +239,7 @@
   /* ************************************************************************* */
   map<Key,Matrix> GaussianFactorGraph::hessianBlockDiagonal() const {
     map<Key,Matrix> blocks;
-<<<<<<< HEAD
-    BOOST_FOREACH(const sharedFactor& factor, *this) {
-=======
     for(const sharedFactor& factor: *this) {
->>>>>>> 8c931f28
       if (!factor) continue;
       map<Key,Matrix> BD = factor->hessianBlockDiagonal();
       map<Key,Matrix>::const_iterator it = BD.begin();
@@ -293,11 +289,7 @@
   VectorValues GaussianFactorGraph::gradientAtZero() const {
     // Zero-out the gradient
     VectorValues g;
-<<<<<<< HEAD
-    BOOST_FOREACH(const sharedFactor& factor, *this) {
-=======
     for(const sharedFactor& factor: *this) {
->>>>>>> 8c931f28
       if (!factor) continue;
       VectorValues gi = factor->gradientAtZero();
       g.addInPlace_(gi);
@@ -384,11 +376,7 @@
                                                  VectorValues& x) const {
     // For each factor add the gradient contribution
     Errors::const_iterator ei = e.begin();
-<<<<<<< HEAD
-    BOOST_FOREACH(const sharedFactor& Ai_G, *this) {
-=======
     for(const sharedFactor& Ai_G: *this) {
->>>>>>> 8c931f28
       JacobianFactor::shared_ptr Ai = convertToJacobianFactorPtr(Ai_G);
       Ai->transposeMultiplyAdd(alpha, *(ei++), x);
     }
